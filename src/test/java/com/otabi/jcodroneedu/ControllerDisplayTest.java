package com.otabi.jcodroneedu;

import com.otabi.jcodroneedu.protocol.display.*;
import org.junit.jupiter.api.Test;
import static org.junit.jupiter.api.Assertions.*;

/**
 * Tests for controller display functionality.
 * Verifies that all display methods can be called without errors
 * and that the basic functionality works correctly.
 */
public class ControllerDisplayTest {
    
    @FunctionalInterface
    private interface ThrowingConsumer<T> { void accept(T t) throws Exception; }

    private void runWithDrone(ThrowingConsumer<Drone> consumer) {
        try (Drone drone = new Drone()) {
            consumer.accept(drone);
        } catch (Exception e) {
            throw new RuntimeException(e);
        }
    }

    @Test
    void testControllerClearScreen() {
<<<<<<< HEAD
        // Test clear screen with default white
        assertDoesNotThrow(() -> drone.controllerClearScreen());
        
        // Test clear screen with specific pixel types
        assertDoesNotThrow(() -> drone.controllerClearScreen(DisplayPixel.WHITE));
        assertDoesNotThrow(() -> drone.controllerClearScreen(DisplayPixel.BLACK));
=======
        runWithDrone(drone -> {
            // Test clear screen with default white
            assertDoesNotThrow(() -> drone.controllerClearScreen());

            // Test clear screen with specific pixel types
            assertDoesNotThrow(() -> drone.controllerClearScreen(DisplayPixel.WHITE));
            assertDoesNotThrow(() -> drone.controllerClearScreen(DisplayPixel.BLACK));
        });
>>>>>>> b4a16580
    }

    @Test
    void testControllerDrawPoint() {
<<<<<<< HEAD
        // Test draw point with default black
        assertDoesNotThrow(() -> drone.controllerDrawPoint(10, 10));
        
        // Test draw point with specific pixel types
        assertDoesNotThrow(() -> drone.controllerDrawPoint(20, 20, DisplayPixel.BLACK));
        assertDoesNotThrow(() -> drone.controllerDrawPoint(30, 30, DisplayPixel.WHITE));
        assertDoesNotThrow(() -> drone.controllerDrawPoint(40, 40, DisplayPixel.INVERSE));
        
        // Test boundary coordinates
        assertDoesNotThrow(() -> drone.controllerDrawPoint(0, 0));
        assertDoesNotThrow(() -> drone.controllerDrawPoint(127, 63));
=======
        runWithDrone(drone -> {
            // Test draw point with default black
            assertDoesNotThrow(() -> drone.controllerDrawPoint(10, 10));

            // Test draw point with specific pixel types
            assertDoesNotThrow(() -> drone.controllerDrawPoint(20, 20, DisplayPixel.BLACK));
            assertDoesNotThrow(() -> drone.controllerDrawPoint(30, 30, DisplayPixel.WHITE));
            assertDoesNotThrow(() -> drone.controllerDrawPoint(40, 40, DisplayPixel.INVERSE));

            // Test boundary coordinates
            assertDoesNotThrow(() -> drone.controllerDrawPoint(0, 0));
            assertDoesNotThrow(() -> drone.controllerDrawPoint(127, 63));
        });
>>>>>>> b4a16580
    }

    @Test
    void testControllerDrawLine() {
<<<<<<< HEAD
        // Test draw line with defaults
        assertDoesNotThrow(() -> drone.controllerDrawLine(0, 0, 50, 50));
        
        // Test draw line with specific parameters
        assertDoesNotThrow(() -> drone.controllerDrawLine(10, 10, 60, 30, DisplayPixel.BLACK, DisplayLine.SOLID));
        assertDoesNotThrow(() -> drone.controllerDrawLine(20, 20, 70, 40, DisplayPixel.WHITE, DisplayLine.DOTTED));
        assertDoesNotThrow(() -> drone.controllerDrawLine(30, 30, 80, 50, DisplayPixel.INVERSE, DisplayLine.DASHED));
=======
        runWithDrone(drone -> {
            // Test draw line with defaults
            assertDoesNotThrow(() -> drone.controllerDrawLine(0, 0, 50, 50));

            // Test draw line with specific parameters
            assertDoesNotThrow(() -> drone.controllerDrawLine(10, 10, 60, 30, DisplayPixel.BLACK, DisplayLine.SOLID));
            assertDoesNotThrow(() -> drone.controllerDrawLine(20, 20, 70, 40, DisplayPixel.WHITE, DisplayLine.DOTTED));
            assertDoesNotThrow(() -> drone.controllerDrawLine(30, 30, 80, 50, DisplayPixel.INVERSE, DisplayLine.DASHED));
        });
>>>>>>> b4a16580
    }

    @Test
    void testControllerDrawRectangle() {
<<<<<<< HEAD
        // Test draw rectangle with defaults
        assertDoesNotThrow(() -> drone.controllerDrawRectangle(10, 10, 30, 20));
        
        // Test draw rectangle with specific parameters
        assertDoesNotThrow(() -> drone.controllerDrawRectangle(20, 15, 40, 25, DisplayPixel.BLACK, false, DisplayLine.SOLID));
        assertDoesNotThrow(() -> drone.controllerDrawRectangle(30, 20, 50, 30, DisplayPixel.WHITE, true, DisplayLine.DOTTED));
=======
        runWithDrone(drone -> {
            // Test draw rectangle with defaults
            assertDoesNotThrow(() -> drone.controllerDrawRectangle(10, 10, 30, 20));

            // Test draw rectangle with specific parameters
            assertDoesNotThrow(() -> drone.controllerDrawRectangle(20, 15, 40, 25, DisplayPixel.BLACK, false, DisplayLine.SOLID));
            assertDoesNotThrow(() -> drone.controllerDrawRectangle(30, 20, 50, 30, DisplayPixel.WHITE, true, DisplayLine.DOTTED));
        });
>>>>>>> b4a16580
    }

    @Test
    void testControllerDrawCircle() {
<<<<<<< HEAD
        // Test draw circle with defaults
        assertDoesNotThrow(() -> drone.controllerDrawCircle(50, 30, 15));
        
        // Test draw circle with specific parameters
        assertDoesNotThrow(() -> drone.controllerDrawCircle(60, 40, 20, DisplayPixel.BLACK, true));
        assertDoesNotThrow(() -> drone.controllerDrawCircle(70, 50, 10, DisplayPixel.WHITE, false));
=======
        runWithDrone(drone -> {
            // Test draw circle with defaults
            assertDoesNotThrow(() -> drone.controllerDrawCircle(50, 30, 15));

            // Test draw circle with specific parameters
            assertDoesNotThrow(() -> drone.controllerDrawCircle(60, 40, 20, DisplayPixel.BLACK, true));
            assertDoesNotThrow(() -> drone.controllerDrawCircle(70, 50, 10, DisplayPixel.WHITE, false));
        });
>>>>>>> b4a16580
    }

    @Test
    void testControllerDrawString() {
<<<<<<< HEAD
        // Test draw string with defaults
        assertDoesNotThrow(() -> drone.controllerDrawString(5, 5, "Hello"));
        
        // Test draw string with specific parameters
        assertDoesNotThrow(() -> drone.controllerDrawString(10, 15, "Test", DisplayFont.LIBERATION_MONO_5X8, DisplayPixel.BLACK));
        assertDoesNotThrow(() -> drone.controllerDrawString(20, 25, "CoDrone", DisplayFont.LIBERATION_MONO_10X16, DisplayPixel.WHITE));
        
        // Test empty string
        assertDoesNotThrow(() -> drone.controllerDrawString(30, 35, ""));
        
        // Test null string handling
        assertDoesNotThrow(() -> drone.controllerDrawString(40, 45, null));
=======
        runWithDrone(drone -> {
            // Test draw string with defaults
            assertDoesNotThrow(() -> drone.controllerDrawString(5, 5, "Hello"));

            // Test draw string with specific parameters
            assertDoesNotThrow(() -> drone.controllerDrawString(10, 15, "Test", DisplayFont.LIBERATION_MONO_5X8, DisplayPixel.BLACK));
            assertDoesNotThrow(() -> drone.controllerDrawString(20, 25, "CoDrone", DisplayFont.LIBERATION_MONO_10X16, DisplayPixel.WHITE));

            // Test empty string
            assertDoesNotThrow(() -> drone.controllerDrawString(30, 35, ""));

            // Test null string handling
            assertDoesNotThrow(() -> drone.controllerDrawString(40, 45, null));
        });
>>>>>>> b4a16580
    }

    @Test
    void testControllerClearArea() {
<<<<<<< HEAD
        // Test clear area with defaults
        assertDoesNotThrow(() -> drone.controllerClearArea(10, 10, 20, 15));
        
        // Test clear area with specific pixel
        assertDoesNotThrow(() -> drone.controllerClearArea(30, 30, 40, 25, DisplayPixel.WHITE));
        assertDoesNotThrow(() -> drone.controllerClearArea(50, 20, 30, 20, DisplayPixel.BLACK));
=======
        runWithDrone(drone -> {
            // Test clear area with defaults
            assertDoesNotThrow(() -> drone.controllerClearArea(10, 10, 20, 15));

            // Test clear area with specific pixel
            assertDoesNotThrow(() -> drone.controllerClearArea(30, 30, 40, 25, DisplayPixel.WHITE));
            assertDoesNotThrow(() -> drone.controllerClearArea(50, 20, 30, 20, DisplayPixel.BLACK));
        });
>>>>>>> b4a16580
    }

    @Test
    void testControllerInvertArea() {
<<<<<<< HEAD
        // Test invert area
        assertDoesNotThrow(() -> drone.controllerClearArea(10, 10, 30, 20));
        assertDoesNotThrow(() -> drone.controllerClearArea(0, 0, 127, 63)); // Full screen
=======
        runWithDrone(drone -> {
            // Test invert area
            assertDoesNotThrow(() -> drone.controllerInvertArea(10, 10, 30, 20));
            assertDoesNotThrow(() -> drone.controllerInvertArea(0, 0, 127, 63)); // Full screen
        });
>>>>>>> b4a16580
    }

    @Test
    void testDisplayEnums() {
        // Test DisplayPixel enum values
        assertEquals((byte) 0x00, DisplayPixel.BLACK.value());
        assertEquals((byte) 0x01, DisplayPixel.WHITE.value());
        assertEquals((byte) 0x02, DisplayPixel.INVERSE.value());
        assertEquals((byte) 0x03, DisplayPixel.OUTLINE.value());
        
        // Test DisplayFont enum values
        assertEquals((byte) 0x00, DisplayFont.LIBERATION_MONO_5X8.value());
        assertEquals((byte) 0x01, DisplayFont.LIBERATION_MONO_10X16.value());
        
        // Test DisplayLine enum values
        assertEquals((byte) 0x00, DisplayLine.SOLID.value());
        assertEquals((byte) 0x01, DisplayLine.DOTTED.value());
        assertEquals((byte) 0x02, DisplayLine.DASHED.value());
        
        // Test DisplayAlign enum values
        assertEquals((byte) 0x00, DisplayAlign.LEFT.value());
        assertEquals((byte) 0x01, DisplayAlign.CENTER.value());
        assertEquals((byte) 0x02, DisplayAlign.RIGHT.value());
    }

    @Test
    void testDisplayEnumFromByte() {
        // Test DisplayPixel.fromByte()
        assertEquals(DisplayPixel.BLACK, DisplayPixel.fromByte((byte) 0x00));
        assertEquals(DisplayPixel.WHITE, DisplayPixel.fromByte((byte) 0x01));
        
        // Test DisplayFont.fromByte()
        assertEquals(DisplayFont.LIBERATION_MONO_5X8, DisplayFont.fromByte((byte) 0x00));
        assertEquals(DisplayFont.LIBERATION_MONO_10X16, DisplayFont.fromByte((byte) 0x01));
        
        // Test DisplayLine.fromByte()
        assertEquals(DisplayLine.SOLID, DisplayLine.fromByte((byte) 0x00));
        assertEquals(DisplayLine.DOTTED, DisplayLine.fromByte((byte) 0x01));
        
        // Test invalid byte values throw exceptions
        assertThrows(IllegalArgumentException.class, () -> DisplayPixel.fromByte((byte) 0xFF));
        assertThrows(IllegalArgumentException.class, () -> DisplayFont.fromByte((byte) 0xFF));
        assertThrows(IllegalArgumentException.class, () -> DisplayLine.fromByte((byte) 0xFF));
        assertThrows(IllegalArgumentException.class, () -> DisplayAlign.fromByte((byte) 0xFF));
    }
}<|MERGE_RESOLUTION|>--- conflicted
+++ resolved
@@ -24,14 +24,6 @@
 
     @Test
     void testControllerClearScreen() {
-<<<<<<< HEAD
-        // Test clear screen with default white
-        assertDoesNotThrow(() -> drone.controllerClearScreen());
-        
-        // Test clear screen with specific pixel types
-        assertDoesNotThrow(() -> drone.controllerClearScreen(DisplayPixel.WHITE));
-        assertDoesNotThrow(() -> drone.controllerClearScreen(DisplayPixel.BLACK));
-=======
         runWithDrone(drone -> {
             // Test clear screen with default white
             assertDoesNotThrow(() -> drone.controllerClearScreen());
@@ -40,24 +32,10 @@
             assertDoesNotThrow(() -> drone.controllerClearScreen(DisplayPixel.WHITE));
             assertDoesNotThrow(() -> drone.controllerClearScreen(DisplayPixel.BLACK));
         });
->>>>>>> b4a16580
     }
 
     @Test
     void testControllerDrawPoint() {
-<<<<<<< HEAD
-        // Test draw point with default black
-        assertDoesNotThrow(() -> drone.controllerDrawPoint(10, 10));
-        
-        // Test draw point with specific pixel types
-        assertDoesNotThrow(() -> drone.controllerDrawPoint(20, 20, DisplayPixel.BLACK));
-        assertDoesNotThrow(() -> drone.controllerDrawPoint(30, 30, DisplayPixel.WHITE));
-        assertDoesNotThrow(() -> drone.controllerDrawPoint(40, 40, DisplayPixel.INVERSE));
-        
-        // Test boundary coordinates
-        assertDoesNotThrow(() -> drone.controllerDrawPoint(0, 0));
-        assertDoesNotThrow(() -> drone.controllerDrawPoint(127, 63));
-=======
         runWithDrone(drone -> {
             // Test draw point with default black
             assertDoesNotThrow(() -> drone.controllerDrawPoint(10, 10));
@@ -71,20 +49,10 @@
             assertDoesNotThrow(() -> drone.controllerDrawPoint(0, 0));
             assertDoesNotThrow(() -> drone.controllerDrawPoint(127, 63));
         });
->>>>>>> b4a16580
     }
 
     @Test
     void testControllerDrawLine() {
-<<<<<<< HEAD
-        // Test draw line with defaults
-        assertDoesNotThrow(() -> drone.controllerDrawLine(0, 0, 50, 50));
-        
-        // Test draw line with specific parameters
-        assertDoesNotThrow(() -> drone.controllerDrawLine(10, 10, 60, 30, DisplayPixel.BLACK, DisplayLine.SOLID));
-        assertDoesNotThrow(() -> drone.controllerDrawLine(20, 20, 70, 40, DisplayPixel.WHITE, DisplayLine.DOTTED));
-        assertDoesNotThrow(() -> drone.controllerDrawLine(30, 30, 80, 50, DisplayPixel.INVERSE, DisplayLine.DASHED));
-=======
         runWithDrone(drone -> {
             // Test draw line with defaults
             assertDoesNotThrow(() -> drone.controllerDrawLine(0, 0, 50, 50));
@@ -94,19 +62,10 @@
             assertDoesNotThrow(() -> drone.controllerDrawLine(20, 20, 70, 40, DisplayPixel.WHITE, DisplayLine.DOTTED));
             assertDoesNotThrow(() -> drone.controllerDrawLine(30, 30, 80, 50, DisplayPixel.INVERSE, DisplayLine.DASHED));
         });
->>>>>>> b4a16580
     }
 
     @Test
     void testControllerDrawRectangle() {
-<<<<<<< HEAD
-        // Test draw rectangle with defaults
-        assertDoesNotThrow(() -> drone.controllerDrawRectangle(10, 10, 30, 20));
-        
-        // Test draw rectangle with specific parameters
-        assertDoesNotThrow(() -> drone.controllerDrawRectangle(20, 15, 40, 25, DisplayPixel.BLACK, false, DisplayLine.SOLID));
-        assertDoesNotThrow(() -> drone.controllerDrawRectangle(30, 20, 50, 30, DisplayPixel.WHITE, true, DisplayLine.DOTTED));
-=======
         runWithDrone(drone -> {
             // Test draw rectangle with defaults
             assertDoesNotThrow(() -> drone.controllerDrawRectangle(10, 10, 30, 20));
@@ -115,19 +74,10 @@
             assertDoesNotThrow(() -> drone.controllerDrawRectangle(20, 15, 40, 25, DisplayPixel.BLACK, false, DisplayLine.SOLID));
             assertDoesNotThrow(() -> drone.controllerDrawRectangle(30, 20, 50, 30, DisplayPixel.WHITE, true, DisplayLine.DOTTED));
         });
->>>>>>> b4a16580
     }
 
     @Test
     void testControllerDrawCircle() {
-<<<<<<< HEAD
-        // Test draw circle with defaults
-        assertDoesNotThrow(() -> drone.controllerDrawCircle(50, 30, 15));
-        
-        // Test draw circle with specific parameters
-        assertDoesNotThrow(() -> drone.controllerDrawCircle(60, 40, 20, DisplayPixel.BLACK, true));
-        assertDoesNotThrow(() -> drone.controllerDrawCircle(70, 50, 10, DisplayPixel.WHITE, false));
-=======
         runWithDrone(drone -> {
             // Test draw circle with defaults
             assertDoesNotThrow(() -> drone.controllerDrawCircle(50, 30, 15));
@@ -136,25 +86,10 @@
             assertDoesNotThrow(() -> drone.controllerDrawCircle(60, 40, 20, DisplayPixel.BLACK, true));
             assertDoesNotThrow(() -> drone.controllerDrawCircle(70, 50, 10, DisplayPixel.WHITE, false));
         });
->>>>>>> b4a16580
     }
 
     @Test
     void testControllerDrawString() {
-<<<<<<< HEAD
-        // Test draw string with defaults
-        assertDoesNotThrow(() -> drone.controllerDrawString(5, 5, "Hello"));
-        
-        // Test draw string with specific parameters
-        assertDoesNotThrow(() -> drone.controllerDrawString(10, 15, "Test", DisplayFont.LIBERATION_MONO_5X8, DisplayPixel.BLACK));
-        assertDoesNotThrow(() -> drone.controllerDrawString(20, 25, "CoDrone", DisplayFont.LIBERATION_MONO_10X16, DisplayPixel.WHITE));
-        
-        // Test empty string
-        assertDoesNotThrow(() -> drone.controllerDrawString(30, 35, ""));
-        
-        // Test null string handling
-        assertDoesNotThrow(() -> drone.controllerDrawString(40, 45, null));
-=======
         runWithDrone(drone -> {
             // Test draw string with defaults
             assertDoesNotThrow(() -> drone.controllerDrawString(5, 5, "Hello"));
@@ -169,19 +104,10 @@
             // Test null string handling
             assertDoesNotThrow(() -> drone.controllerDrawString(40, 45, null));
         });
->>>>>>> b4a16580
     }
 
     @Test
     void testControllerClearArea() {
-<<<<<<< HEAD
-        // Test clear area with defaults
-        assertDoesNotThrow(() -> drone.controllerClearArea(10, 10, 20, 15));
-        
-        // Test clear area with specific pixel
-        assertDoesNotThrow(() -> drone.controllerClearArea(30, 30, 40, 25, DisplayPixel.WHITE));
-        assertDoesNotThrow(() -> drone.controllerClearArea(50, 20, 30, 20, DisplayPixel.BLACK));
-=======
         runWithDrone(drone -> {
             // Test clear area with defaults
             assertDoesNotThrow(() -> drone.controllerClearArea(10, 10, 20, 15));
@@ -190,22 +116,15 @@
             assertDoesNotThrow(() -> drone.controllerClearArea(30, 30, 40, 25, DisplayPixel.WHITE));
             assertDoesNotThrow(() -> drone.controllerClearArea(50, 20, 30, 20, DisplayPixel.BLACK));
         });
->>>>>>> b4a16580
     }
 
     @Test
     void testControllerInvertArea() {
-<<<<<<< HEAD
-        // Test invert area
-        assertDoesNotThrow(() -> drone.controllerClearArea(10, 10, 30, 20));
-        assertDoesNotThrow(() -> drone.controllerClearArea(0, 0, 127, 63)); // Full screen
-=======
         runWithDrone(drone -> {
             // Test invert area
             assertDoesNotThrow(() -> drone.controllerInvertArea(10, 10, 30, 20));
             assertDoesNotThrow(() -> drone.controllerInvertArea(0, 0, 127, 63)); // Full screen
         });
->>>>>>> b4a16580
     }
 
     @Test
