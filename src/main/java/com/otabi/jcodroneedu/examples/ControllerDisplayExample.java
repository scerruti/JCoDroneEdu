--- conflicted
+++ resolved
@@ -93,11 +93,7 @@
         // Draw rectangles
         drone.controllerDrawRectangle(60, 5, 20, 15); // Outline
         drone.controllerDrawRectangle(85, 5, 15, 15, DisplayPixel.BLACK, true, DisplayLine.SOLID); // Filled
-<<<<<<< HEAD
-        
-=======
 
->>>>>>> b4a16580
         // Draw circles
         drone.controllerDrawCircle(15, 35, 8, DisplayPixel.BLACK, false); // Outline
         drone.controllerDrawCircle(40, 35, 8, DisplayPixel.BLACK, true);  // Filled
@@ -191,11 +187,7 @@
         sleep(1000);
         
         // Invert a portion
-<<<<<<< HEAD
-        drone.controllerClearArea(40, 20, 40, 20);
-=======
         drone.controllerInvertArea(40, 20, 40, 20);
->>>>>>> b4a16580
         drone.controllerDrawString(10, 55, "Inverted Area");
     }
     
