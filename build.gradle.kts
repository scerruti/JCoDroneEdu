--- conflicted
+++ resolved
@@ -155,8 +155,6 @@
 }
 
 // -----------------------------------------------------------------
-<<<<<<< HEAD
-=======
 // Run Altitude/Pressure Test - displays altitude, pressure, and height
 // -----------------------------------------------------------------
 tasks.register<JavaExec>("runAltitudePressureTest") {
@@ -212,24 +210,17 @@
 }
 
 // -----------------------------------------------------------------
->>>>>>> 536a107e
 // Run MultiSensorTest - range, flow, temperature, and color sensors
 // -----------------------------------------------------------------
 tasks.register<JavaExec>("runMultiSensorTest") {
     group = "verification"
     description = "Runs the MultiSensorTest example to snapshot range, optical flow, temperature, and color sensors."
     classpath = sourceSets.getByName("main").runtimeClasspath
-<<<<<<< HEAD
-    mainClass.set("com.otabi.jcodroneedu.examples.MultiSensorTest")
-=======
     mainClass.set("com.otabi.jcodroneedu.examples.tests.MultiSensorTest")
->>>>>>> 536a107e
     // Forward stdin so interactive prompts (press Enter) work when run via Gradle
     standardInput = System.`in`
 }
 
-<<<<<<< HEAD
-=======
 // -----------------------------------------------------------------
 // Run TemperatureCalibrationDemo - demonstrates temperature sensor calibration
 // -----------------------------------------------------------------
@@ -328,7 +319,6 @@
     args = listOf("--fly")
 }
 
->>>>>>> 536a107e
 group = "com.otabi"
 version = "1.0-SNAPSHOT"
 
